--- conflicted
+++ resolved
@@ -33,13 +33,6 @@
         /// <returns>The <see cref="IApplicationBuilder"/>.</returns>
         public static IApplicationBuilder UseRequestLocalization(
             [NotNull] this IApplicationBuilder builder,
-<<<<<<< HEAD
-            [NotNull] RequestLocalizationOptions options)
-        {
-            return builder.UseMiddleware<RequestLocalizationMiddleware>(options);
-        }
-=======
-            [NotNull] RequestLocalizationMiddlewareOptions options) => builder.UseMiddleware<RequestLocalizationMiddleware>(options);
->>>>>>> 91b3ea45
+            [NotNull] RequestLocalizationOptions options => builder.UseMiddleware<RequestLocalizationMiddleware>(options);
     }
 }