--- conflicted
+++ resolved
@@ -3,15 +3,10 @@
   <Import Project="Sdk.props" Sdk="Microsoft.NET.Sdk" />
 
   <PropertyGroup>
-<<<<<<< HEAD
-    <TargetFramework>netcoreapp2.2</TargetFramework>
+    <TargetFramework>netcoreapp3.0</TargetFramework>
     <Description>Single Page Application templates for ASP.NET Core
 
     To install the templates in this package, run 'dotnet new --install $(PackageId)::$(PackageVersion)'.</Description>
-=======
-    <TargetFramework>netcoreapp3.0</TargetFramework>
-    <Description>Single Page Application templates for ASP.NET Core</Description>
->>>>>>> 6abfd75b
     <PackageTags>$(PackageTags);spa</PackageTags>
   </PropertyGroup>
 
